--- conflicted
+++ resolved
@@ -7,15 +7,12 @@
     ops, slice,
 };
 
-// use generic_array::{typenum::PowerOfTwo, ArrayLength, GenericArray};
 use hash32::{BuildHasher, BuildHasherDefault, FnvHasher, Hash, Hasher};
 
 use crate::Vec;
 
-<<<<<<< HEAD
 /// An `IndexMap` using the default FNV hasher
-pub type FnvIndexMap<K, V, const N: usize> = IndexMap<K, V, BuildHasherDefault<FnvHasher>, N>;
-=======
+
 /// A [`heaples::IndexMap`](./struct.IndexMap.html) using the default FNV hasher
 ///
 /// A list of all Methods and Traits available for `FnvIndexMap` can be found in
@@ -24,10 +21,9 @@
 /// # Examples
 /// ```
 /// use heapless::FnvIndexMap;
-/// use heapless::consts::*;
 ///
 /// // A hash map with a capacity of 16 key-value pairs allocated on the stack
-/// let mut book_reviews = FnvIndexMap::<_, _, U16>::new();
+/// let mut book_reviews = FnvIndexMap::<_, _, 16>::new();
 ///
 /// // review some books.
 /// book_reviews.insert("Adventures of Huckleberry Finn",    "My favorite book.").unwrap();
@@ -58,8 +54,7 @@
 ///     println!("{}: \"{}\"", book, review);
 /// }
 /// ```
-pub type FnvIndexMap<K, V, N> = IndexMap<K, V, N, BuildHasherDefault<FnvHasher>>;
->>>>>>> b3877665
+pub type FnvIndexMap<K, V, const N: usize> = IndexMap<K, V, BuildHasherDefault<FnvHasher>, N>;
 
 #[derive(Clone, Copy, Eq, PartialEq)]
 struct HashValue(u16);
